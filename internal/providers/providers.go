// Package providers provides a registry of inference providers
package providers

import (
	_ "embed"
	"encoding/json"
	"log"

	"github.com/charmbracelet/catwalk/pkg/catwalk"
)

//go:embed configs/openai.json
var openAIConfig []byte

//go:embed configs/anthropic.json
var anthropicConfig []byte

//go:embed configs/synthetic.json
var syntheticConfig []byte

//go:embed configs/gemini.json
var geminiConfig []byte

//go:embed configs/openrouter.json
var openRouterConfig []byte

//go:embed configs/azure.json
var azureConfig []byte

//go:embed configs/vertexai.json
var vertexAIConfig []byte

//go:embed configs/xai.json
var xAIConfig []byte

//go:embed configs/zai.json
var zAIConfig []byte

//go:embed configs/bedrock.json
var bedrockConfig []byte

//go:embed configs/groq.json
var groqConfig []byte

//go:embed configs/cerebras.json
var cerebrasConfig []byte

//go:embed configs/venice.json
var veniceConfig []byte

//go:embed configs/chutes.json
var chutesConfig []byte

//go:embed configs/deepseek.json
var deepSeekConfig []byte

//go:embed configs/huggingface.json
var huggingFaceConfig []byte

//go:embed configs/aihubmix.json
var aiHubMixConfig []byte

//go:embed configs/ollamacloud.json
var ollamaCloudConfig []byte

// ProviderFunc is a function that returns a Provider.
type ProviderFunc func() catwalk.Provider

var providerRegistry = []ProviderFunc{
	anthropicProvider,
	openAIProvider,
	geminiProvider,
	azureProvider,
	bedrockProvider,
	vertexAIProvider,
	xAIProvider,
	zAIProvider,
	groqProvider,
	openRouterProvider,
	cerebrasProvider,
	veniceProvider,
	chutesProvider,
	deepSeekProvider,
	huggingFaceProvider,
	aiHubMixProvider,
<<<<<<< HEAD
	ollamaCloudProvider,
=======
	syntheticProvider,
>>>>>>> 76f22984
}

// GetAll returns all registered providers.
func GetAll() []catwalk.Provider {
	providers := make([]catwalk.Provider, 0, len(providerRegistry))
	for _, providerFunc := range providerRegistry {
		providers = append(providers, providerFunc())
	}
	return providers
}

func loadProviderFromConfig(configData []byte) catwalk.Provider {
	var p catwalk.Provider
	if err := json.Unmarshal(configData, &p); err != nil {
		log.Printf("Error loading provider config: %v", err)
		return catwalk.Provider{}
	}
	return p
}

func openAIProvider() catwalk.Provider {
	return loadProviderFromConfig(openAIConfig)
}

func syntheticProvider() catwalk.Provider {
	return loadProviderFromConfig(syntheticConfig)
}

func anthropicProvider() catwalk.Provider {
	return loadProviderFromConfig(anthropicConfig)
}

func geminiProvider() catwalk.Provider {
	return loadProviderFromConfig(geminiConfig)
}

func azureProvider() catwalk.Provider {
	return loadProviderFromConfig(azureConfig)
}

func bedrockProvider() catwalk.Provider {
	return loadProviderFromConfig(bedrockConfig)
}

func vertexAIProvider() catwalk.Provider {
	return loadProviderFromConfig(vertexAIConfig)
}

func xAIProvider() catwalk.Provider {
	return loadProviderFromConfig(xAIConfig)
}

func zAIProvider() catwalk.Provider {
	return loadProviderFromConfig(zAIConfig)
}

func openRouterProvider() catwalk.Provider {
	return loadProviderFromConfig(openRouterConfig)
}

func groqProvider() catwalk.Provider {
	return loadProviderFromConfig(groqConfig)
}

func cerebrasProvider() catwalk.Provider {
	return loadProviderFromConfig(cerebrasConfig)
}

func veniceProvider() catwalk.Provider {
	return loadProviderFromConfig(veniceConfig)
}

func chutesProvider() catwalk.Provider {
	return loadProviderFromConfig(chutesConfig)
}

func deepSeekProvider() catwalk.Provider {
	return loadProviderFromConfig(deepSeekConfig)
}

func huggingFaceProvider() catwalk.Provider {
	return loadProviderFromConfig(huggingFaceConfig)
}

func aiHubMixProvider() catwalk.Provider {
	return loadProviderFromConfig(aiHubMixConfig)
}

func ollamaCloudProvider() catwalk.Provider {
	return loadProviderFromConfig(ollamaCloudConfig)
}<|MERGE_RESOLUTION|>--- conflicted
+++ resolved
@@ -83,11 +83,8 @@
 	deepSeekProvider,
 	huggingFaceProvider,
 	aiHubMixProvider,
-<<<<<<< HEAD
 	ollamaCloudProvider,
-=======
 	syntheticProvider,
->>>>>>> 76f22984
 }
 
 // GetAll returns all registered providers.
