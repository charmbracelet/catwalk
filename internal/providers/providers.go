// Package providers provides a registry of inference providers
package providers

import (
	_ "embed"
	"encoding/json"
	"log"

	"github.com/charmbracelet/catwalk/pkg/catwalk"
)

//go:embed configs/openai.json
var openAIConfig []byte

//go:embed configs/anthropic.json
var anthropicConfig []byte

//go:embed configs/synthetic.json
var syntheticConfig []byte

//go:embed configs/gemini.json
var geminiConfig []byte

//go:embed configs/openrouter.json
var openRouterConfig []byte

//go:embed configs/azure.json
var azureConfig []byte

//go:embed configs/vertexai.json
var vertexAIConfig []byte

//go:embed configs/xai.json
var xAIConfig []byte

//go:embed configs/zai.json
var zAIConfig []byte

//go:embed configs/bedrock.json
var bedrockConfig []byte

//go:embed configs/groq.json
var groqConfig []byte

//go:embed configs/cerebras.json
var cerebrasConfig []byte

//go:embed configs/venice.json
var veniceConfig []byte

//go:embed configs/chutes.json
var chutesConfig []byte

//go:embed configs/deepseek.json
var deepSeekConfig []byte

//go:embed configs/huggingface.json
var huggingFaceConfig []byte

//go:embed configs/aihubmix.json
var aiHubMixConfig []byte

//go:embed configs/kimi.json
var kimiCodingConfig []byte

<<<<<<< HEAD
//go:embed configs/vultr.json
var vultrConfig []byte
=======
//go:embed configs/copilot.json
var copilotConfig []byte
>>>>>>> 3643b56e

// ProviderFunc is a function that returns a Provider.
type ProviderFunc func() catwalk.Provider

var providerRegistry = []ProviderFunc{
	anthropicProvider,
	openAIProvider,
	geminiProvider,
	azureProvider,
	bedrockProvider,
	vertexAIProvider,
	xAIProvider,
	zAIProvider,
	kimiCodingProvider,
	groqProvider,
	openRouterProvider,
	cerebrasProvider,
	veniceProvider,
	chutesProvider,
	deepSeekProvider,
	huggingFaceProvider,
	aiHubMixProvider,
	vultrProvider,
	syntheticProvider,
	copilotProvider,
}

// GetAll returns all registered providers.
func GetAll() []catwalk.Provider {
	providers := make([]catwalk.Provider, 0, len(providerRegistry))
	for _, providerFunc := range providerRegistry {
		providers = append(providers, providerFunc())
	}
	return providers
}

func loadProviderFromConfig(configData []byte) catwalk.Provider {
	var p catwalk.Provider
	if err := json.Unmarshal(configData, &p); err != nil {
		log.Printf("Error loading provider config: %v", err)
		return catwalk.Provider{}
	}
	return p
}

func openAIProvider() catwalk.Provider {
	return loadProviderFromConfig(openAIConfig)
}

func syntheticProvider() catwalk.Provider {
	return loadProviderFromConfig(syntheticConfig)
}

func anthropicProvider() catwalk.Provider {
	return loadProviderFromConfig(anthropicConfig)
}

func geminiProvider() catwalk.Provider {
	return loadProviderFromConfig(geminiConfig)
}

func azureProvider() catwalk.Provider {
	return loadProviderFromConfig(azureConfig)
}

func bedrockProvider() catwalk.Provider {
	return loadProviderFromConfig(bedrockConfig)
}

func vertexAIProvider() catwalk.Provider {
	return loadProviderFromConfig(vertexAIConfig)
}

func xAIProvider() catwalk.Provider {
	return loadProviderFromConfig(xAIConfig)
}

func zAIProvider() catwalk.Provider {
	return loadProviderFromConfig(zAIConfig)
}

func openRouterProvider() catwalk.Provider {
	return loadProviderFromConfig(openRouterConfig)
}

func groqProvider() catwalk.Provider {
	return loadProviderFromConfig(groqConfig)
}

func cerebrasProvider() catwalk.Provider {
	return loadProviderFromConfig(cerebrasConfig)
}

func veniceProvider() catwalk.Provider {
	return loadProviderFromConfig(veniceConfig)
}

func chutesProvider() catwalk.Provider {
	return loadProviderFromConfig(chutesConfig)
}

func deepSeekProvider() catwalk.Provider {
	return loadProviderFromConfig(deepSeekConfig)
}

func huggingFaceProvider() catwalk.Provider {
	return loadProviderFromConfig(huggingFaceConfig)
}

func aiHubMixProvider() catwalk.Provider {
	return loadProviderFromConfig(aiHubMixConfig)
}

func kimiCodingProvider() catwalk.Provider {
	return loadProviderFromConfig(kimiCodingConfig)
}

<<<<<<< HEAD
func vultrProvider() catwalk.Provider {
	return loadProviderFromConfig(vultrConfig)
=======
func copilotProvider() catwalk.Provider {
	return loadProviderFromConfig(copilotConfig)
>>>>>>> 3643b56e
}<|MERGE_RESOLUTION|>--- conflicted
+++ resolved
@@ -63,13 +63,10 @@
 //go:embed configs/kimi.json
 var kimiCodingConfig []byte
 
-<<<<<<< HEAD
 //go:embed configs/vultr.json
 var vultrConfig []byte
-=======
 //go:embed configs/copilot.json
 var copilotConfig []byte
->>>>>>> 3643b56e
 
 // ProviderFunc is a function that returns a Provider.
 type ProviderFunc func() catwalk.Provider
@@ -187,11 +184,8 @@
 	return loadProviderFromConfig(kimiCodingConfig)
 }
 
-<<<<<<< HEAD
 func vultrProvider() catwalk.Provider {
 	return loadProviderFromConfig(vultrConfig)
-=======
 func copilotProvider() catwalk.Provider {
 	return loadProviderFromConfig(copilotConfig)
->>>>>>> 3643b56e
 }