// Package providers provides a registry of inference providers
package providers

import (
	_ "embed"
	"encoding/json"
	"log"

	"github.com/charmbracelet/catwalk/pkg/catwalk"
)

//go:embed configs/openai.json
var openAIConfig []byte

//go:embed configs/anthropic.json
var anthropicConfig []byte

//go:embed configs/gemini.json
var geminiConfig []byte

//go:embed configs/openrouter.json
var openRouterConfig []byte

//go:embed configs/azure.json
var azureConfig []byte

//go:embed configs/vertexai.json
var vertexAIConfig []byte

//go:embed configs/xai.json
var xAIConfig []byte

//go:embed configs/zai.json
var zAIConfig []byte

//go:embed configs/bedrock.json
var bedrockConfig []byte

//go:embed configs/groq.json
var groqConfig []byte

//go:embed configs/lambda.json
var lambdaConfig []byte

//go:embed configs/cerebras.json
var cerebrasConfig []byte

//go:embed configs/venice.json
var veniceConfig []byte

<<<<<<< HEAD
//go:embed configs/chutes.json
var chutesConfig []byte
=======
//go:embed configs/deepseek.json
var deepSeekConfig []byte
>>>>>>> 07a9f242

// ProviderFunc is a function that returns a Provider.
type ProviderFunc func() catwalk.Provider

var providerRegistry = []ProviderFunc{
	anthropicProvider,
	openAIProvider,
	geminiProvider,
	azureProvider,
	bedrockProvider,
	vertexAIProvider,
	xAIProvider,
	zAIProvider,
	groqProvider,
	openRouterProvider,
	lambdaProvider,
	cerebrasProvider,
	veniceProvider,
<<<<<<< HEAD
	chutesProvider,
=======
	deepSeekProvider,
>>>>>>> 07a9f242
}

// GetAll returns all registered providers.
func GetAll() []catwalk.Provider {
	providers := make([]catwalk.Provider, 0, len(providerRegistry))
	for _, providerFunc := range providerRegistry {
		providers = append(providers, providerFunc())
	}
	return providers
}

func loadProviderFromConfig(configData []byte) catwalk.Provider {
	var p catwalk.Provider
	if err := json.Unmarshal(configData, &p); err != nil {
		log.Printf("Error loading provider config: %v", err)
		return catwalk.Provider{}
	}
	return p
}

func openAIProvider() catwalk.Provider {
	return loadProviderFromConfig(openAIConfig)
}

func anthropicProvider() catwalk.Provider {
	return loadProviderFromConfig(anthropicConfig)
}

func geminiProvider() catwalk.Provider {
	return loadProviderFromConfig(geminiConfig)
}

func azureProvider() catwalk.Provider {
	return loadProviderFromConfig(azureConfig)
}

func bedrockProvider() catwalk.Provider {
	return loadProviderFromConfig(bedrockConfig)
}

func vertexAIProvider() catwalk.Provider {
	return loadProviderFromConfig(vertexAIConfig)
}

func xAIProvider() catwalk.Provider {
	return loadProviderFromConfig(xAIConfig)
}

func zAIProvider() catwalk.Provider {
	return loadProviderFromConfig(zAIConfig)
}

func openRouterProvider() catwalk.Provider {
	return loadProviderFromConfig(openRouterConfig)
}

func groqProvider() catwalk.Provider {
	return loadProviderFromConfig(groqConfig)
}

func lambdaProvider() catwalk.Provider {
	return loadProviderFromConfig(lambdaConfig)
}

func cerebrasProvider() catwalk.Provider {
	return loadProviderFromConfig(cerebrasConfig)
}

func veniceProvider() catwalk.Provider {
	return loadProviderFromConfig(veniceConfig)
}

<<<<<<< HEAD
func chutesProvider() catwalk.Provider {
	return loadProviderFromConfig(chutesConfig)
=======
func deepSeekProvider() catwalk.Provider {
	return loadProviderFromConfig(deepSeekConfig)
>>>>>>> 07a9f242
}<|MERGE_RESOLUTION|>--- conflicted
+++ resolved
@@ -48,13 +48,11 @@
 //go:embed configs/venice.json
 var veniceConfig []byte
 
-<<<<<<< HEAD
 //go:embed configs/chutes.json
 var chutesConfig []byte
-=======
+
 //go:embed configs/deepseek.json
 var deepSeekConfig []byte
->>>>>>> 07a9f242
 
 // ProviderFunc is a function that returns a Provider.
 type ProviderFunc func() catwalk.Provider
@@ -73,11 +71,8 @@
 	lambdaProvider,
 	cerebrasProvider,
 	veniceProvider,
-<<<<<<< HEAD
 	chutesProvider,
-=======
 	deepSeekProvider,
->>>>>>> 07a9f242
 }
 
 // GetAll returns all registered providers.
@@ -150,11 +145,10 @@
 	return loadProviderFromConfig(veniceConfig)
 }
 
-<<<<<<< HEAD
 func chutesProvider() catwalk.Provider {
 	return loadProviderFromConfig(chutesConfig)
-=======
+}
+
 func deepSeekProvider() catwalk.Provider {
 	return loadProviderFromConfig(deepSeekConfig)
->>>>>>> 07a9f242
 }