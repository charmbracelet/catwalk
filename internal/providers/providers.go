// Package providers provides a registry of inference providers
package providers

import (
	_ "embed"
	"encoding/json"
	"log"

	"github.com/charmbracelet/catwalk/pkg/catwalk"
)

//go:embed configs/openai.json
var openAIConfig []byte

//go:embed configs/anthropic.json
var anthropicConfig []byte

//go:embed configs/synthetic.json
var syntheticConfig []byte

//go:embed configs/gemini.json
var geminiConfig []byte

//go:embed configs/openrouter.json
var openRouterConfig []byte

//go:embed configs/azure.json
var azureConfig []byte

//go:embed configs/vertexai.json
var vertexAIConfig []byte

//go:embed configs/xai.json
var xAIConfig []byte

//go:embed configs/zai.json
var zAIConfig []byte

//go:embed configs/bedrock.json
var bedrockConfig []byte

//go:embed configs/groq.json
var groqConfig []byte

//go:embed configs/cerebras.json
var cerebrasConfig []byte

//go:embed configs/venice.json
var veniceConfig []byte

//go:embed configs/chutes.json
var chutesConfig []byte

//go:embed configs/deepseek.json
var deepSeekConfig []byte

//go:embed configs/huggingface.json
var huggingFaceConfig []byte

//go:embed configs/aihubmix.json
var aiHubMixConfig []byte

//go:embed configs/kimi.json
var kimiCodingConfig []byte

<<<<<<< HEAD
//go:embed configs/ollamacloud.json
var ollamaCloudConfig []byte
=======
//go:embed configs/copilot.json
var copilotConfig []byte
>>>>>>> c8a04f79

// ProviderFunc is a function that returns a Provider.
type ProviderFunc func() catwalk.Provider

var providerRegistry = []ProviderFunc{
	anthropicProvider,
	openAIProvider,
	geminiProvider,
	azureProvider,
	bedrockProvider,
	vertexAIProvider,
	xAIProvider,
	zAIProvider,
	kimiCodingProvider,
	groqProvider,
	openRouterProvider,
	cerebrasProvider,
	veniceProvider,
	chutesProvider,
	deepSeekProvider,
	huggingFaceProvider,
	aiHubMixProvider,
	kimiCodingProvider,
	ollamaCloudProvider,
	syntheticProvider,
<<<<<<< HEAD
	ollamaCloudProvider,
=======
	copilotProvider,
>>>>>>> c8a04f79
}

// GetAll returns all registered providers.
func GetAll() []catwalk.Provider {
	providers := make([]catwalk.Provider, 0, len(providerRegistry))
	for _, providerFunc := range providerRegistry {
		providers = append(providers, providerFunc())
	}
	return providers
}

func loadProviderFromConfig(configData []byte) catwalk.Provider {
	var p catwalk.Provider
	if err := json.Unmarshal(configData, &p); err != nil {
		log.Printf("Error loading provider config: %v", err)
		return catwalk.Provider{}
	}
	return p
}

func openAIProvider() catwalk.Provider {
	return loadProviderFromConfig(openAIConfig)
}

func syntheticProvider() catwalk.Provider {
	return loadProviderFromConfig(syntheticConfig)
}

func anthropicProvider() catwalk.Provider {
	return loadProviderFromConfig(anthropicConfig)
}

func geminiProvider() catwalk.Provider {
	return loadProviderFromConfig(geminiConfig)
}

func azureProvider() catwalk.Provider {
	return loadProviderFromConfig(azureConfig)
}

func bedrockProvider() catwalk.Provider {
	return loadProviderFromConfig(bedrockConfig)
}

func vertexAIProvider() catwalk.Provider {
	return loadProviderFromConfig(vertexAIConfig)
}

func xAIProvider() catwalk.Provider {
	return loadProviderFromConfig(xAIConfig)
}

func zAIProvider() catwalk.Provider {
	return loadProviderFromConfig(zAIConfig)
}

func openRouterProvider() catwalk.Provider {
	return loadProviderFromConfig(openRouterConfig)
}

func groqProvider() catwalk.Provider {
	return loadProviderFromConfig(groqConfig)
}

func cerebrasProvider() catwalk.Provider {
	return loadProviderFromConfig(cerebrasConfig)
}

func veniceProvider() catwalk.Provider {
	return loadProviderFromConfig(veniceConfig)
}

func chutesProvider() catwalk.Provider {
	return loadProviderFromConfig(chutesConfig)
}

func deepSeekProvider() catwalk.Provider {
	return loadProviderFromConfig(deepSeekConfig)
}

func huggingFaceProvider() catwalk.Provider {
	return loadProviderFromConfig(huggingFaceConfig)
}

func aiHubMixProvider() catwalk.Provider {
	return loadProviderFromConfig(aiHubMixConfig)
}

func kimiCodingProvider() catwalk.Provider {
	return loadProviderFromConfig(kimiCodingConfig)
}

<<<<<<< HEAD
func ollamaCloudProvider() catwalk.Provider {
	return loadProviderFromConfig(ollamaCloudConfig)
=======
func copilotProvider() catwalk.Provider {
	return loadProviderFromConfig(copilotConfig)
>>>>>>> c8a04f79
}<|MERGE_RESOLUTION|>--- conflicted
+++ resolved
@@ -63,13 +63,8 @@
 //go:embed configs/kimi.json
 var kimiCodingConfig []byte
 
-<<<<<<< HEAD
-//go:embed configs/ollamacloud.json
-var ollamaCloudConfig []byte
-=======
 //go:embed configs/copilot.json
 var copilotConfig []byte
->>>>>>> c8a04f79
 
 // ProviderFunc is a function that returns a Provider.
 type ProviderFunc func() catwalk.Provider
@@ -92,14 +87,8 @@
 	deepSeekProvider,
 	huggingFaceProvider,
 	aiHubMixProvider,
-	kimiCodingProvider,
-	ollamaCloudProvider,
 	syntheticProvider,
-<<<<<<< HEAD
-	ollamaCloudProvider,
-=======
 	copilotProvider,
->>>>>>> c8a04f79
 }
 
 // GetAll returns all registered providers.
@@ -192,11 +181,6 @@
 	return loadProviderFromConfig(kimiCodingConfig)
 }
 
-<<<<<<< HEAD
-func ollamaCloudProvider() catwalk.Provider {
-	return loadProviderFromConfig(ollamaCloudConfig)
-=======
 func copilotProvider() catwalk.Provider {
 	return loadProviderFromConfig(copilotConfig)
->>>>>>> c8a04f79
 }